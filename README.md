# SyferText

<<<<<<< HEAD
You can now clone this repo and start playing around with SyferText.

You just need to have PySyft installed.

I will add an installation tutorial, with some usage examples very soon.
=======
You can clone this repo and start playing with SyferText.

You just need to have PySyft installed.

I will add an installation tutorial, with some example usage usecases very soon.
>>>>>>> 051bd8ab
<|MERGE_RESOLUTION|>--- conflicted
+++ resolved
@@ -1,15 +1,8 @@
 # SyferText
 
-<<<<<<< HEAD
+
 You can now clone this repo and start playing around with SyferText.
 
 You just need to have PySyft installed.
 
-I will add an installation tutorial, with some usage examples very soon.
-=======
-You can clone this repo and start playing with SyferText.
-
-You just need to have PySyft installed.
-
-I will add an installation tutorial, with some example usage usecases very soon.
->>>>>>> 051bd8ab
+I will add an installation tutorial with some usage examples very soon.