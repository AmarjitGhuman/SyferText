--- conflicted
+++ resolved
@@ -60,11 +60,7 @@
         super(SubPipeline, self).__init__(id=id, owner=self.owner)
 
     def load_template(
-<<<<<<< HEAD
         self, template: Dict[str, Union[bool, List[str]]], factories: Dict[str, type],
-=======
-        self, template: Dict[str, Union[bool, List[str]]], factories: Dict[str, callable]
->>>>>>> a7b05f00
     ):
         """Loads the subpipeline template.
 
