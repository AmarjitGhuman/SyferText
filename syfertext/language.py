--- conflicted
+++ resolved
@@ -9,10 +9,7 @@
 from syft.workers.base import BaseWorker
 from syft.generic.string import String
 from syft.generic.pointers.string_pointer import StringPointer
-<<<<<<< HEAD
-=======
 from syft.generic.pointers.object_pointer import ObjectPointer
->>>>>>> 8dc9276c
 from typing import List, Union, Tuple
 
 
@@ -54,8 +51,6 @@
 
     Orchestrates the interactions between different components of the pipeline
     to accomplish core text-processing task.
-
-
 
     It create the Doc object which is the container into which all text-processing
     pipeline components feed their results.
@@ -84,28 +79,11 @@
         # It only contains the tokenizer at initialization
         self.pipeline_template = [{"remote": True, "name": "tokenizer"}]
 
-        # Initialize the pipeline list
-        self.pipeline = []
-
         super(Language, self).__init__(
             id=id, owner=owner, tags=tags, description=description
         )
 
     @property
-<<<<<<< HEAD
-    def pipe_names(self):
-        """Returns a list of component names in the pipeline in order of execution.
-
-           Returns:
-               (list): List of all pipeline components in order of excution.
-        """
-
-        return [name for name, _ in self.pipeline]
-
-    def make_doc(self, text: Union[str, String, StringPointer]):
-        """Creates a Tokenizer object and uses it to tokenize 'text'. The tokens
-        are stored in a Doc object which is then returned.
-=======
     def pipe_names(self) -> List[str]:
         """Returns a list of component names in the pipeline in order of execution.
 
@@ -118,7 +96,6 @@
     def _parse_pipeline_template(self):
         """Parses the `pipeline_template` property to 
         create the `subpipeline_templates` property.
->>>>>>> 8dc9276c
         """
 
         # Initialize a subpipeline template with the
@@ -414,107 +391,6 @@
         # return the doc
         return doc
 
-<<<<<<< HEAD
-    def add_pipe(
-        self,
-        component: callable,
-        name: str = None,
-        before: str = None,
-        after: str = None,
-        first: bool = False,
-        last: bool = True,
-    ):
-        """Adds a pipeline component.
-
-
-           Args:
-               component (callable): This is a callable that takes a Doc object and modifies
-                   it inplace.
-               name (str): The name of the pipeline component to be added. Defaults to None.
-               before (str): The name of the pipeline component before which the new component
-                   is to be added. Defaults to None.
-               after (str): The name of the pipeline component after which the new component
-                   is to be added. Defaults to None.
-               first (bool): if set to True, the new pipeline component will be add as the 
-                   first element of the pipeline (after the tokenizer). Defaults to False.
-               last (bool): if set to True, the new pipeline component will be add as the 
-                   last element of the pipeline (after the tokenizer). Defaults to True.
-
-        """
-
-        # The component argument must be callable
-        # [TODO] An exception with a custom error message should be thrown
-        assert hasattr(component, "__call__"), "Argument `component` is not callable."
-
-        # [TODO] The following requirement should be relaxed and a name should be
-        # automatically assigned in case `name` is None. This would be convenient
-        # as done by spaCy
-        assert (
-            isinstance(name, str) and len(name) >= 1
-        ), "Argument `name` should be of type `str` with at least one character."
-
-        # [TODO] Add custom error message
-        assert (
-            name not in self.pipe_names
-        ), "Pipeline component name '{}' that you have chosen is already used by another pipeline component.".format(
-            name
-        )
-
-        # Make sure only one of 'before', 'after', 'first' or 'last' is set
-        # [TODO] Add custom error message
-        assert (
-            sum([bool(before), bool(after), bool(first), bool(last)]) < 2
-        ), "Only one among arguments 'before', 'after', 'first' or 'last' should be set."
-
-        # Create a pipe
-        pipe = (name, component)
-
-        # Add the pipe at the right place
-        if last or not any([before, after, first]):
-            self.pipeline.append(pipe)
-        elif first:
-            self.pipeline.insert(0, pipe)
-        elif before in self.pipe_names:
-            self.pipeline.insert(self.pipe_names.index(before), pipe)
-        elif after in self.pipe_names:
-            self.pipeline.insert(self.pipe_names.index(after) + 1, pipe)
-        else:
-            # [TODO] Raise exception with custom error message
-            assert (
-                False
-            ), "component cannot be added to the pipeline, \
-                           please double check argument values for the `add_pipe` method call."
-
-    def remove_pipe(self, name: str) -> Tuple[str, callable]:
-        """Removes the pipeline whose name is 'name'
-
-           Args:
-               name (str): The name of the pipeline component to remove.
-
-           Returns:
-               The removed pipe 
-
-        """
-
-        # [TODO] Add custom error message
-        assert (
-            name in self.pipe_names
-        ), "No pipeline component with the specified name '{}' was found".format(name)
-
-        # Get the index of the pipeline to be removed in the
-        # self.pipeline list
-        pipe_index = self.pipe_names.index(name)
-
-        # Delete the pipe using its index
-        pipe = self.pipeline.pop(pipe_index)
-
-        return pipe
-
-    def __call__(self, text: Union[str, String, StringPointer]):
-        """Here is where the real work is done. The pipeline components
-        are called here, and the Doc object containing their results is created
-        here too.
-=======
     def __call__(
         self, text: Union[str, String, StringPointer]
     ) -> Union[Doc, DocPointer]:
@@ -528,24 +404,16 @@
         Returns:
             (Doc or DocPointer): The Doc object or a pointer to a Doc object.
         This object provides access to all token data.
->>>>>>> 8dc9276c
         """
 
         # Runs the first subpipeline.
         # The first subpipeline is the one that has the tokenizer
         doc = self._run_subpipeline_from_template(template_index=0, input=text)
 
-<<<<<<< HEAD
-        # Apply the pipeline components sequentially
-        # Each component will modify the document `doc` inplace
-        for _, component in self.pipeline:
-            component(doc)
-=======
         # Apply the the rest of subpipelines sequentially
         # Each subpipeline will modify the document `doc` inplace
         for i, subpipeline in enumerate(self.pipeline[1:], start=1):
             doc = self._run_subpipeline_from_template(template_index=i, input=doc)
->>>>>>> 8dc9276c
 
         # return the Doc object
         return doc