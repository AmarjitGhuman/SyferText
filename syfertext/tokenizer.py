from .doc import Doc
from .vocab import Vocab
from .underscore import Underscore

from syft.generic.object import AbstractObject
from syft.workers.base import BaseWorker
from syft.generic.string import String

import pickle
from typing import List, Union


class TokenMeta(object):
    """This class holds some meta data about a token from the text held by a Doc object.
       This allows to create a Token object when needed.
    """

    def __init__(self, start_pos: int, end_pos: int, space_after: bool, is_space: bool):
        """Initializes a TokenMeta object

        Args:
            start_pos (int): The start index of the token in the Doc text.
            end_pos (int): The end index of the token in the Doc text (the end index is
                part of the token).
            space_after (bool): Whether the token is followed by a single white
                space (True) or not (False).
            is_space (bool): Whether the token itself is composed of only white
                spaces (True) or not (false).

        """

        self.start_pos = start_pos
        self.end_pos = end_pos
        self.space_after = space_after
        self.is_space = is_space

        # Initialize the Underscore object (inspired by spaCy)
        # This object will hold all the custom attributes set
        # using the `self.set_attribute` method
        self._ = Underscore()


class Tokenizer:
    def __init__(
        self, vocab: Union[Vocab, str],
    ):
        """Initialize the Tokenizer object

        Args:
<<<<<<< HEAD
            vocab (str or Vocab) :If str, this should be the name of the 
                language model to build the Vocab object from. such as 
                'en_core_web_lg'. This is useful when the Tokenizer 
                object is sent to a remote worker. So it can rebuild
                its Vocab object from scratch instead of sending the Vocab object to
                the remote worker which might take too much network traffic.
    

=======
            vocab (str or Vocab object) : If str, this should be the name of the language model
                to build the Vocab object from. such as 'en_core_web_lg' . This is useful when
                the Tokenizer object is sent to a remote worker. So it can rebuild
                its Vocab object from scratch instead of send the Vocab object to
                the remote worker which might take too much network traffic.

            id (int) : The id of the Tokenizer object.
            owner (BaseWorker) : The worker on which the Tokenizer object lives.
            client_id (str) : The id of the worker on which the Language object using this
                            Tokenizer lives.
            tags (list of str) : Tags to attach to the current Tokenizer.
            description (str) : A description of this Tokenizer object.
>>>>>>> 80b7b1b3
        """

        if isinstance(vocab, Vocab):
            self.vocab = vocab
        else:
            self.vocab = Vocab(model_name=vocab)

    def factory(self):
        """Creates a clone of this object.
        This method is used by the SupPipeline class to create
        objects using subpipeline templates.
        """

<<<<<<< HEAD
        return Tokenizer(vocab=self.vocab)
=======
        super(Tokenizer, self).__init__(id=id, owner=owner, tags=tags, description=description)
>>>>>>> 80b7b1b3

    def __call__(self, text: Union[String, str]):
        """The real tokenization procedure takes place here.

           As in the spaCy library. This is not exactly equivalent to
           text.split(' '). Because tokens can be whitle spaces if two or
           more consecutive white spaces are found.

           Exampele:
              'I love apples' gives three tokens: 'I', 'love', 'apples'
              'I  love apples ' gives four tokens: 'I', ' ', 'love', 'apples'
              ' I love ' gives three tokens: ' ', 'I', 'love' (yes a single white space
              at the beginning is considered a token)

           Tokenizing this ways helps reconstructing the original string
           without loss of white spaces.
           I think that reconstructing the original string might be a good way
           to blindly verify the sanity of the blind tokenization process.


        Args:
           text (Syft String or str) : The text to be tokenized

        """

<<<<<<< HEAD
=======
        # Either the `text` or the `text_id` should be specified, they cannot be both None
        assert text is not None or text_id is not None, "`text` and `text_id` cannot be both None"

>>>>>>> 80b7b1b3
        # Create a document that will hold meta data of tokens
        # By meta data I mean the start and end positions of each token
        # in the original text, if the token is followed by a white space,
        # if the token itself is composed of white spaces or not, etc ...

        # I do not assign the Doc here any owner, this will
        # be done by the SupPipeline object that operates
        # this tokenizer.
        doc = Doc(self.vocab, text)

        # The number of characters in the text
        text_size = len(text)

        # Initialize a pointer to the position of the first character of 'text'
        pos = 0

        # This is a flag to indicate whether the character we are comparing
        # to is a white space or not
        is_space = text[0].isspace()

        # Start tokenization
        for i, char in enumerate(text):

            # We are looking for a character that is the opposite of 'is_space'
            # if 'is_space' is True, then we want to find a character that is
            # not a space. and vice versa. This event marks the end of a token.
            is_current_space = char.isspace()
            if is_current_space != is_space:

                # Create the TokenMeta object that can be later used to retrieve the token
                # from the text
                token_meta = TokenMeta(
                    start_pos=pos, end_pos=i - 1, space_after=is_current_space, is_space=is_space
                )

                # Append the token to the document
                doc.container.append(token_meta)

                # Adjust the position 'pos' against which
                # we compare the currently visited chararater
                if is_current_space:
                    pos = i + 1
                else:
                    pos = i

                # Update the character type of which we are searching
                # the opposite (space vs. not space).
                # prevent 'pos' from being out of bound
                if pos < text_size:
                    is_space = text[pos].isspace()

            # Create the last token if the end of the string is reached
            if i == text_size - 1 and pos <= i:

                # Create the TokenMeta object that can be later used to retrieve the token
                # from the text
                token_meta = TokenMeta(
                    start_pos=pos,
                    end_pos=None,  # text[pos:None] ~ text[pos:]
                    space_after=is_current_space,
                    is_space=is_space,
                )

                # Append the token to the document
                doc.container.append(token_meta)

<<<<<<< HEAD
        return doc

=======
        # If the Language object using this tokenizer lives on a different worker
        # (self.client_id != self.owner.id)
        # Then return a DocPointer to the generated doc object
        if self.client_id != self.owner.id:

            # Register the Doc in the current worker
            self.owner.register_obj(obj=doc)

            # Create a pointer to the above Doc object
            doc_pointer = Doc.create_pointer(
                doc, location=self.owner, id_at_location=doc.id, garbage_collect_data=False
            )

            return doc_pointer

        return doc

    def send(self, location: BaseWorker):
        """Sends this tokenizer object to the worker specified by 'location'.
           and returns a pointer to that tokenizer as a TokenizerPointer object.

        Args:
            location: The BaseWorker object to which the tokenizer is to be sent.
                        Note that this is never actually the BaseWorker but instead
                        a class which inherits the BaseWorker abstraction.

        Returns:
            A TokenizerPointer objects to self.

        """

        ptr = self.owner.send(self, location)

        return ptr

    @staticmethod
    def create_pointer(
        tokenizer,
        location: BaseWorker = None,
        id_at_location: (str or int) = None,
        register: bool = False,
        owner: BaseWorker = None,
        ptr_id: (str or int) = None,
        garbage_collect_data: bool = True,
    ):
        """Creates a TokenizerPointer object that points to a Tokenizer object
           living in the worker 'location'.

        Returns:
                a TokenizerPointer object
        """

        # I put the import here in order to avoid circular imports
        from .pointers.tokenizer_pointer import TokenizerPointer

        if id_at_location is None:
            id_at_location = tokenizer.id

        if owner is None:
            owner = tokenizer.owner

        tokenizer_pointer = TokenizerPointer(
            location=location,
            id_at_location=id_at_location,
            owner=owner,
            id=ptr_id,
            garbage_collect_data=garbage_collect_data,
        )

        return tokenizer_pointer

>>>>>>> 80b7b1b3
    @staticmethod
    def simplify(worker, tokenizer: "Tokenizer"):
        """This method is used to reduce a `Tokenizer` object into a list of simpler objects that can be
           serialized.
        """

        # Simplify attributes
        model_name = pickle.dumps(tokenizer.vocab.model_name)

        return model_name

    @staticmethod
    def detail(worker: BaseWorker, simple_obj: tuple):
        """Create an object of type Tokenizer from the reduced representation in `simple_obj`.

        Args:
            worker (BaseWorker) : The worker on which the new Tokenizer object is to be created.
            simple_obj (tuple) : A tuple resulting from the serialized then deserialized returned tuple
                                from the `_simplify` static method above.

        Returns:
           tokenizer (Tokenizer) : a Tokenizer object
        """

        # Get the tuple elements
        model_name = simple_obj

        # Unpickle
        model_name = pickle.loads(model_name)

        # Create the tokenizer object
        tokenizer = Tokenizer(vocab=model_name,)

        return tokenizer<|MERGE_RESOLUTION|>--- conflicted
+++ resolved
@@ -47,7 +47,6 @@
         """Initialize the Tokenizer object
 
         Args:
-<<<<<<< HEAD
             vocab (str or Vocab) :If str, this should be the name of the 
                 language model to build the Vocab object from. such as 
                 'en_core_web_lg'. This is useful when the Tokenizer 
@@ -56,20 +55,6 @@
                 the remote worker which might take too much network traffic.
     
 
-=======
-            vocab (str or Vocab object) : If str, this should be the name of the language model
-                to build the Vocab object from. such as 'en_core_web_lg' . This is useful when
-                the Tokenizer object is sent to a remote worker. So it can rebuild
-                its Vocab object from scratch instead of send the Vocab object to
-                the remote worker which might take too much network traffic.
-
-            id (int) : The id of the Tokenizer object.
-            owner (BaseWorker) : The worker on which the Tokenizer object lives.
-            client_id (str) : The id of the worker on which the Language object using this
-                            Tokenizer lives.
-            tags (list of str) : Tags to attach to the current Tokenizer.
-            description (str) : A description of this Tokenizer object.
->>>>>>> 80b7b1b3
         """
 
         if isinstance(vocab, Vocab):
@@ -83,11 +68,8 @@
         objects using subpipeline templates.
         """
 
-<<<<<<< HEAD
+
         return Tokenizer(vocab=self.vocab)
-=======
-        super(Tokenizer, self).__init__(id=id, owner=owner, tags=tags, description=description)
->>>>>>> 80b7b1b3
 
     def __call__(self, text: Union[String, str]):
         """The real tokenization procedure takes place here.
@@ -113,12 +95,6 @@
 
         """
 
-<<<<<<< HEAD
-=======
-        # Either the `text` or the `text_id` should be specified, they cannot be both None
-        assert text is not None or text_id is not None, "`text` and `text_id` cannot be both None"
-
->>>>>>> 80b7b1b3
         # Create a document that will hold meta data of tokens
         # By meta data I mean the start and end positions of each token
         # in the original text, if the token is followed by a white space,
@@ -185,82 +161,9 @@
                 # Append the token to the document
                 doc.container.append(token_meta)
 
-<<<<<<< HEAD
+
         return doc
 
-=======
-        # If the Language object using this tokenizer lives on a different worker
-        # (self.client_id != self.owner.id)
-        # Then return a DocPointer to the generated doc object
-        if self.client_id != self.owner.id:
-
-            # Register the Doc in the current worker
-            self.owner.register_obj(obj=doc)
-
-            # Create a pointer to the above Doc object
-            doc_pointer = Doc.create_pointer(
-                doc, location=self.owner, id_at_location=doc.id, garbage_collect_data=False
-            )
-
-            return doc_pointer
-
-        return doc
-
-    def send(self, location: BaseWorker):
-        """Sends this tokenizer object to the worker specified by 'location'.
-           and returns a pointer to that tokenizer as a TokenizerPointer object.
-
-        Args:
-            location: The BaseWorker object to which the tokenizer is to be sent.
-                        Note that this is never actually the BaseWorker but instead
-                        a class which inherits the BaseWorker abstraction.
-
-        Returns:
-            A TokenizerPointer objects to self.
-
-        """
-
-        ptr = self.owner.send(self, location)
-
-        return ptr
-
-    @staticmethod
-    def create_pointer(
-        tokenizer,
-        location: BaseWorker = None,
-        id_at_location: (str or int) = None,
-        register: bool = False,
-        owner: BaseWorker = None,
-        ptr_id: (str or int) = None,
-        garbage_collect_data: bool = True,
-    ):
-        """Creates a TokenizerPointer object that points to a Tokenizer object
-           living in the worker 'location'.
-
-        Returns:
-                a TokenizerPointer object
-        """
-
-        # I put the import here in order to avoid circular imports
-        from .pointers.tokenizer_pointer import TokenizerPointer
-
-        if id_at_location is None:
-            id_at_location = tokenizer.id
-
-        if owner is None:
-            owner = tokenizer.owner
-
-        tokenizer_pointer = TokenizerPointer(
-            location=location,
-            id_at_location=id_at_location,
-            owner=owner,
-            id=ptr_id,
-            garbage_collect_data=garbage_collect_data,
-        )
-
-        return tokenizer_pointer
-
->>>>>>> 80b7b1b3
     @staticmethod
     def simplify(worker, tokenizer: "Tokenizer"):
         """This method is used to reduce a `Tokenizer` object into a list of simpler objects that can be
