name: CI

on: [push, pull_request]

jobs:
  build:

    runs-on: ubuntu-latest

    steps:
    - uses: actions/checkout@v2
    - name: Run a multi-line script
      run: |
        echo Installing package ...
        python setup.py install
        echo SyferTest successfully installed.
        echo Running tests ...
<<<<<<< HEAD
        python -m pytest
=======
	python -m pytest
>>>>>>> 8624beb5
<|MERGE_RESOLUTION|>--- conflicted
+++ resolved
@@ -1,6 +1,6 @@
 name: CI
 
-on: [push, pull_request]
+on: [push]
 
 jobs:
   build:
@@ -9,14 +9,16 @@
 
     steps:
     - uses: actions/checkout@v2
+    - name: Setup python
+      uses: actions/setup-python@v1
+      with:
+        python-version: '>=3.6'
     - name: Run a multi-line script
       run: |
+        echo Creating a virtual env
+	
         echo Installing package ...
         python setup.py install
         echo SyferTest successfully installed.
         echo Running tests ...
-<<<<<<< HEAD
         python -m pytest
-=======
-	python -m pytest
->>>>>>> 8624beb5
